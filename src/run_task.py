--- conflicted
+++ resolved
@@ -37,14 +37,6 @@
         return set_stac_properties(xr, ds)
 
 
-def load_gmw(ds) -> DataArray:
-    input_path = "https://deppcpublicstorage.blob.core.windows.net/input/gmw/gmw_v3_2020_ras_dep.tif"
-
-    gmw = rx.open_rasterio(input_path, chunks=True)
-    bounds = list(transform_bounds(ds.rio.crs, gmw.rio.crs, *ds.rio.bounds()))
-    return gmw.rio.clip_box(*bounds).squeeze().rio.reproject_match(ds)
-
-
 def get_gmw_shapes_for_area(area: gpd.GeoDataFrame) -> gpd.GeoDataFrame:
     return gpd.read_file("data/gmw_v3_2020_vec.shp", mask=area)
 
@@ -58,7 +50,7 @@
 ) -> None:
     cell = grid.loc[[(region_code, region_index)]]
 
-    area = get_gmw_shapes_for_area(cell).dissolve("PXLVAL").set_index(cell.index)
+    area = get_gmw_shapes_for_area(cell).dissolve("PXLVAL")
 
     loader = Sentinel2OdcLoader(
         epsg=3832,
@@ -87,11 +79,7 @@
     )
 
     run_by_area_dask_local(
-<<<<<<< HEAD
         areas=area,
-=======
-        areas=cell,
->>>>>>> 5897e171
         loader=loader,
         processor=processor,
         writer=writer,
