--- conflicted
+++ resolved
@@ -1,4 +1,3 @@
-<<<<<<< HEAD
 import ast
 import fsspec
 from typing_extensions import Annotated
@@ -11,12 +10,6 @@
 import numpy as np
 import rioxarray as rx
 
-=======
-import numpy as np
-import rioxarray as rx
-import typer
-import xrspatial.multispectral as ms
->>>>>>> 7a1a8523
 from azure_logger import CsvLogger
 from dep_tools.loaders import Sentinel2OdcLoader
 from dep_tools.namers import DepItemPath
